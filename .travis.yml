# This code is part of Qiskit.
#
# (C) Copyright IBM 2018, 2020.
#
# This code is licensed under the Apache License, Version 2.0. You may
# obtain a copy of this license in the LICENSE.txt file in the root directory
# of this source tree or at http://www.apache.org/licenses/LICENSE-2.0.
#
# Any modifications or derivative works of this code must retain this
# copyright notice, and modified files need to carry a notice indicating
# that they have been altered from the originals.

notifications:
  email:
    if: fork = false AND type = cron
    recipients:
      - manoel@us.ibm.com
    on_success: never
    on_failure: always

cache:
  pip: true
  directories:
    - .stestr
os: linux
dist: xenial

language: python
python: 3.7

git:
  depth: false

env:
  global:
    - DEPENDENCY_BRANCH=$(if [[ "$TRAVIS_BRANCH" == stable* ]]; then echo "stable"; else echo "master"; fi)
    - INIT_FILE="$TRAVIS_BUILD_DIR/qiskit/__init__.py"

stage_dependencies: &stage_dependencies
  before_install:
    - |
      if [ -f $INIT_FILE ]; then
        # stops travis if __init__.py exists under qiskit
        echo "File '$INIT_FILE' found. It should not exist, since this repo extends qiskit namespace.";
        travis_terminate 1;
      fi
    - |
      if [ "$INSTALL_PSI4" == "yes" ]; then
        # Download and install miniconda psi4
        wget http://vergil.chemistry.gatech.edu/psicode-download/Psi4conda-1.3.2-py37-Linux-x86_64.sh -O miniconda.sh
        bash miniconda.sh -b -p $HOME/miniconda
        source "$HOME/miniconda/etc/profile.d/conda.sh"
        conda activate
      fi
    - pip install -U 'pip<20.0.0'
    - pip install -U setuptools wheel
    - sudo add-apt-repository -y ppa:ubuntu-toolchain-r/test
<<<<<<< HEAD
    - sudo apt-get -y update
    - sudo apt-get -y install g++-7
    - sudo apt-get -y install libopenblas-dev
=======
>>>>>>> b91bff52
    - |
      if [ "$DEPENDENCY_BRANCH" == "master" ]; then
        pip install cython
        # Installing qiskit-terra master branch...
        pip install https://github.com/Qiskit/qiskit-terra/archive/master.zip --progress-bar off
        # Installing qiskit-ignis master branch...
        pip install https://github.com/Qiskit/qiskit-ignis/archive/master.zip --progress-bar off
        # Installing qiskit-ibmq-provider master branch...
        pip install https://github.com/Qiskit/qiskit-ibmq-provider/archive/master.zip --progress-bar off
<<<<<<< HEAD
=======
        # install qiskit-aer build dependencies
        sudo apt-get -y update
        sudo apt-get -y install g++-7
        sudo apt-get -y install libopenblas-dev
>>>>>>> b91bff52
        # Clone qiskit-aer
        git clone --recurse-submodules https://github.com/Qiskit/qiskit-aer.git /tmp/qiskit-aer
        cd /tmp/qiskit-aer
        # Install qiskit-aer requirements.
        pip install -U -c constraints.txt -r requirements-dev.txt --progress-bar off
        # Build qiskit-aer with Thrust OpenMP CPU backend
        python setup.py bdist_wheel -- -DCMAKE_CXX_COMPILER=g++-7 -DAER_THRUST_BACKEND=OMP -- -j4
        pip install dist/qiskit_aer*whl
        # back to current repo directory
        cd $TRAVIS_BUILD_DIR
      fi
    # install Aqua and Aqua dev. requirements
    - pip install -e $TRAVIS_BUILD_DIR --progress-bar off
    - pip install -U -c constraints.txt -r requirements-dev.txt --progress-bar off
    - |
      if [ "$DEPENDENCY_BRANCH" != "master" ]; then
        pip install qiskit-ibmq-provider
      fi

stage_test_aqua: &stage_test_aqua
  <<: *stage_dependencies
  install:
    - |
      cat > selection.txt <<EOF
      test.aqua.operators.test_tpb_grouped_weighted_pauli_operator
      test.aqua.operators.test_weighted_pauli_operator
      test.aqua.test_custom_circuit_oracle
      test.aqua.test_entangler_map
      test.aqua.test_eoh
      test.aqua.test_fixed_value_comparator
      test.aqua.test_hhl
      test.aqua.test_initial_state_custom
      test.aqua.test_initial_state_zero
      test.aqua.test_iqpe
      test.aqua.test_logical_expression_oracle
      test.aqua.test_lookup_rotation
      test.aqua.test_measure_error_mitigation
      test.aqua.test_nlopt_optimizers
      test.aqua.test_numpy_eigen_solver
      test.aqua.test_numpy_ls_solver
      test.aqua.test_optimizers
      test.aqua.test_qgan
      test.aqua.test_qpe
      test.aqua.test_qsvm
      test.aqua.test_rmg
      test.aqua.test_ry
      test.aqua.test_shor
      test.aqua.test_simon
      EOF

jobs:
  include:
    - stage: Checks and Tests
      <<: *stage_dependencies
      name: "Spell, Style, Lint, Docs check"
      if: tag IS blank
      install:
        # install spell check libraries
        - sudo apt-get -y install python3-enchant
        - sudo apt-get -y install hunspell-en-us
        - pip install pyenchant
        - pip install cplex
      script:
        - make spell
        - make style
        - make lint
        - make copyright
        - make html SPHINXOPTS=-W
        - make doctest
    - name: "Test Aqua 1 Python 3.7"
      <<: *stage_test_aqua
      if: tag IS blank
      workspaces:
        create:
          name: aqua137
          paths:
            - aqua1.dat
            - aqua137.dep
      before_script:
        - pip install cplex
        - pip install cvxopt
        - export PYTHON="coverage3 run --source qiskit/aqua,qiskit/chemistry,qiskit/finance,qiskit/ml,qiskit/optimization --omit */gauopen/* --parallel-mode"
      script:
        - stestr --test-path test/aqua run --blacklist-file selection.txt 2> >(tee /dev/stderr out.txt > /dev/null)
        - coverage3 combine
        - mv .coverage aqua1.dat
        - python tools/extract_deprecation.py -file out.txt -output aqua137.dep
    - name: "Test Aqua 1 Python 3.8"
      <<: *stage_test_aqua
      if: tag IS blank
      workspaces:
        create:
          name: aqua138
          paths: aqua138.dep
      python: 3.8
      before_script:
        - pip install cvxopt
      script:
        - stestr --test-path test/aqua run --blacklist-file selection.txt 2> >(tee /dev/stderr out.txt > /dev/null)
        - python tools/extract_deprecation.py -file out.txt -output aqua138.dep
    - name: "Test Aqua 2 Python 3.7"
      <<: *stage_test_aqua
      if: tag IS blank
      workspaces:
        create:
          name: aqua237
          paths:
            - aqua2.dat
            - aqua237.dep
      before_script:
        - pip install cplex
        - pip install cvxopt
        - export PYTHON="coverage3 run --source qiskit/aqua,qiskit/chemistry,qiskit/finance,qiskit/ml,qiskit/optimization --omit */gauopen/* --parallel-mode"
      script:
        - stestr --test-path test/aqua run --whitelist-file selection.txt 2> >(tee /dev/stderr out.txt > /dev/null)
        - coverage3 combine
        - mv .coverage aqua2.dat
        - python tools/extract_deprecation.py -file out.txt -output aqua237.dep
    - name: "Test Aqua 2 Python 3.8"
      <<: *stage_test_aqua
      if: tag IS blank
      workspaces:
        create:
          name: aqua238
          paths: aqua238.dep
      python: 3.8
      before_script:
        - pip install cvxopt
      script:
        - stestr --test-path test/aqua run --whitelist-file selection.txt 2> >(tee /dev/stderr out.txt > /dev/null)
        - python tools/extract_deprecation.py -file out.txt -output aqua238.dep
    - name: "Test Chemistry Python 3.7"
      <<: *stage_dependencies
      if: tag IS blank
      env:
        - INSTALL_PSI4=yes
        - OPENBLAS_NUM_THREADS=1
      workspaces:
        create:
          name: chemistry37
          paths:
            - chemistry.dat
            - chemistry37.dep
      install:
        # install gaussian dependency libgfortran 5
        - sudo apt-get -y update
        - sudo apt-get -y install libgfortran5
        # Installing pyquante2 master branch...
        - pip install https://github.com/rpmuller/pyquante2/archive/master.zip --progress-bar off
<<<<<<< HEAD
        - pip install -U numpy
=======
        # make sure it uses latest numpy, this will be removed later
        - pip install -U numpy
        - pip install cplex
>>>>>>> b91bff52
      before_script:
        - export PYTHON="coverage3 run --source qiskit/aqua,qiskit/chemistry,qiskit/finance,qiskit/ml,qiskit/optimization --omit */gauopen/* --parallel-mode"
      script:
        - stestr --test-path test/chemistry run 2> >(tee /dev/stderr out.txt > /dev/null)
        - coverage3 combine
        - mv .coverage chemistry.dat
        - python tools/extract_deprecation.py -file out.txt -output chemistry37.dep
    - name: "Test Chemistry Python 3.8"
      <<: *stage_dependencies
      if: tag IS blank
      workspaces:
        create:
          name: chemistry38
          paths: chemistry38.dep
      python: 3.8
      env: OPENBLAS_NUM_THREADS=1
      install:
        # install gaussian dependency libgfortran 5
        - sudo apt-get -y update
        - sudo apt-get -y install libgfortran5
        # Installing pyquante2 master branch...
        - pip install https://github.com/rpmuller/pyquante2/archive/master.zip --progress-bar off
      script:
        - stestr --test-path test/chemistry run 2> >(tee /dev/stderr out.txt > /dev/null)
        - python tools/extract_deprecation.py -file out.txt -output chemistry38.dep
    - name: "Test Finance Python 3.7"
      <<: *stage_dependencies
      if: tag IS blank
      workspaces:
        create:
          name: finance37
          paths:
            - finance.dat
            - finance37.dep
      before_script:
        - pip install cplex
        - export PYTHON="coverage3 run --source qiskit/aqua,qiskit/chemistry,qiskit/finance,qiskit/ml,qiskit/optimization --omit */gauopen/* --parallel-mode"
      script:
        - stestr --test-path test/finance run 2> >(tee /dev/stderr out.txt > /dev/null)
        - coverage3 combine
        - mv .coverage finance.dat
        - python tools/extract_deprecation.py -file out.txt -output finance37.dep
    - name: "Test Finance Python 3.8"
      <<: *stage_dependencies
      if: tag IS blank
      workspaces:
        create:
          name: finance38
          paths: finance38.dep
      python: 3.8
      script:
        - stestr --test-path test/finance run 2> >(tee /dev/stderr out.txt > /dev/null)
        - python tools/extract_deprecation.py -file out.txt -output finance38.dep
    - name: "Test Machine Learning Python 3.7"
      <<: *stage_dependencies
      if: tag IS blank
      workspaces:
        create:
          name: ml37
          paths:
            - ml.dat
            - ml37.dep
      before_script:
        - pip install cplex
        - export PYTHON="coverage3 run --source qiskit/aqua,qiskit/chemistry,qiskit/finance,qiskit/ml,qiskit/optimization --omit */gauopen/* --parallel-mode"
      script:
        - stestr --test-path test/ml run 2> >(tee /dev/stderr out.txt > /dev/null)
        - coverage3 combine
        - mv .coverage ml.dat
        - python tools/extract_deprecation.py -file out.txt -output ml37.dep
    - name: "Test Machine Learning Python 3.8"
      <<: *stage_dependencies
      if: tag IS blank
      workspaces:
        create:
          name: ml38
          paths: ml38.dep
      python: 3.8
      script:
        - stestr --test-path test/ml run 2> >(tee /dev/stderr out.txt > /dev/null)
        - python tools/extract_deprecation.py -file out.txt -output ml38.dep
    - name: "Test Optimization Python 3.7"
      <<: *stage_dependencies
      if: tag IS blank
      workspaces:
        create:
          name: optimization37
          paths:
            - optimization.dat
            - optimization37.dep
      before_script:
        - pip install cplex
        - export PYTHON="coverage3 run --source qiskit/aqua,qiskit/chemistry,qiskit/finance,qiskit/ml,qiskit/optimization --omit */gauopen/* --parallel-mode"
      script:
        - stestr --test-path test/optimization run 2> >(tee /dev/stderr out.txt > /dev/null)
        - coverage3 combine
        - mv .coverage optimization.dat
        - python tools/extract_deprecation.py -file out.txt -output optimization37.dep
    - name: "Test Optimization Python 3.8"
      <<: *stage_dependencies
      if: tag IS blank
      workspaces:
        create:
          name: optimization38
          paths: optimization38.dep
      python: 3.8
      script:
        - stestr --test-path test/optimization run 2> >(tee /dev/stderr out.txt > /dev/null)
        - python tools/extract_deprecation.py -file out.txt -output optimization38.dep
    - name: "Run pip check"
      <<: *stage_dependencies
      if: tag IS blank
      script:
        - pip install cplex
        - pip install cvxopt
        - pip install https://github.com/rpmuller/pyquante2/archive/master.zip --progress-bar off
        - pip check
    - stage: Deprecation Messages
      name: "Print deprecation messages"
      if: tag IS blank
      workspaces:
        use:
          - aqua137
          - aqua138
          - aqua237
          - aqua238
          - chemistry37
          - chemistry38
          - finance37
          - finance38
          - ml37
          - ml38
          - optimization37
          - optimization38
      install:
        # dummy install cmd to prevent travis from installing requirements.txt
        - pip --version
      script:
        - sort -f -u aqua137.dep aqua138.dep aqua237.dep aqua238.dep chemistry37.dep chemistry38.dep finance37.dep finance38.dep ml37.dep ml38.dep optimization37.dep optimization38.dep || true
    - stage: Coverage
      name: "Combine all coverages and upload to Coveralls"
      if: tag IS blank
      workspaces:
        use:
          - aqua137
          - aqua237
          - chemistry37
          - finance37
          - ml37
          - optimization37
      install:
        - pip install -U coverage coveralls diff-cover
      script:
        - coverage3 combine aqua1.dat aqua2.dat chemistry.dat finance.dat ml.dat optimization.dat
        - coveralls || true
        - coverage3 xml
        - diff-cover --compare-branch master coverage.xml || true
    - stage: Deploy
      name: "Deploy to Pypi"
      if: tag IS present
      python: 3.7
      env:
        - TWINE_USERNAME=qiskit
      install:
        - pip install -U twine pip setuptools virtualenv wheel
      script:
        - python3 setup.py sdist bdist_wheel
        - twine upload dist/qiskit*<|MERGE_RESOLUTION|>--- conflicted
+++ resolved
@@ -55,12 +55,6 @@
     - pip install -U 'pip<20.0.0'
     - pip install -U setuptools wheel
     - sudo add-apt-repository -y ppa:ubuntu-toolchain-r/test
-<<<<<<< HEAD
-    - sudo apt-get -y update
-    - sudo apt-get -y install g++-7
-    - sudo apt-get -y install libopenblas-dev
-=======
->>>>>>> b91bff52
     - |
       if [ "$DEPENDENCY_BRANCH" == "master" ]; then
         pip install cython
@@ -70,13 +64,10 @@
         pip install https://github.com/Qiskit/qiskit-ignis/archive/master.zip --progress-bar off
         # Installing qiskit-ibmq-provider master branch...
         pip install https://github.com/Qiskit/qiskit-ibmq-provider/archive/master.zip --progress-bar off
-<<<<<<< HEAD
-=======
         # install qiskit-aer build dependencies
         sudo apt-get -y update
         sudo apt-get -y install g++-7
         sudo apt-get -y install libopenblas-dev
->>>>>>> b91bff52
         # Clone qiskit-aer
         git clone --recurse-submodules https://github.com/Qiskit/qiskit-aer.git /tmp/qiskit-aer
         cd /tmp/qiskit-aer
@@ -226,13 +217,9 @@
         - sudo apt-get -y install libgfortran5
         # Installing pyquante2 master branch...
         - pip install https://github.com/rpmuller/pyquante2/archive/master.zip --progress-bar off
-<<<<<<< HEAD
-        - pip install -U numpy
-=======
         # make sure it uses latest numpy, this will be removed later
         - pip install -U numpy
         - pip install cplex
->>>>>>> b91bff52
       before_script:
         - export PYTHON="coverage3 run --source qiskit/aqua,qiskit/chemistry,qiskit/finance,qiskit/ml,qiskit/optimization --omit */gauopen/* --parallel-mode"
       script:
