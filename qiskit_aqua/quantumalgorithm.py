--- conflicted
+++ resolved
@@ -223,8 +223,6 @@
         logger.info('Qiskit Terra version {}'.format(qiskit_version))
         logger.info(info)
 
-<<<<<<< HEAD
-=======
     @property
     def has_shared_circuits(self):
         return self._has_shared_circuits
@@ -232,7 +230,6 @@
     @has_shared_circuits.setter
     def has_shared_circuits(self, new_value):
         self._has_shared_circuits = new_value
->>>>>>> d67197a7
 
     def execute(self, circuits):
         """
