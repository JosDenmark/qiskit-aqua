# -*- coding: utf-8 -*-

# This code is part of Qiskit.
#
# (C) Copyright IBM 2018, 2020.
#
# This code is licensed under the Apache License, Version 2.0. You may
# obtain a copy of this license in the LICENSE.txt file in the root directory
# of this source tree or at http://www.apache.org/licenses/LICENSE-2.0.
#
# Any modifications or derivative works of this code must retain this
# copyright notice, and modified files need to carry a notice indicating
# that they have been altered from the originals.

import setuptools
import inspect
import sys
import os

long_description = """<a href="https://qiskit.org/aqua" rel=nofollow>Qiskit Aqua</a> is an extensible,
 modular, open-source library of quantum computing algorithms.
 Researchers can experiment with Aqua algorithms, on near-term quantum devices and simulators,
 and can also get involved by contributing new algorithms and algorithm-supporting objects,
 such as optimizers and variational forms.
 Qiskit Aqua also contains application domain support in the form of the chemistry, finance,
 machine learning and optimization modules to experiment with real-world applications to quantum computing."""

requirements = [
    "qiskit-terra>=0.15.0",
    "qiskit-ignis>=0.2.0",
    "scipy>=1.4",
    "sympy>=1.3",
    "numpy>=1.17",
    "psutil>=5",
    "scikit-learn>=0.20.0",
    "dlx",
    "docplex",
    "fastdtw",
    "setuptools>=40.1.0",
    "h5py",
    "networkx>=2.2",
    "pandas",
    "quandl",
    "yfinance",
]

if not hasattr(setuptools, 'find_namespace_packages') or not inspect.ismethod(setuptools.find_namespace_packages):
    print("Your setuptools version:'{}' does not support PEP 420 (find_namespace_packages). "
          "Upgrade it to version >='40.1.0' and repeat install.".format(setuptools.__version__))
    sys.exit(1)

VERSION_PATH = os.path.join(os.path.dirname(__file__), "qiskit", "aqua", "VERSION.txt")
with open(VERSION_PATH, "r") as version_file:
    VERSION = version_file.read().strip()

setuptools.setup(
    name='qiskit-aqua',
    version=VERSION,
    description='Qiskit Aqua: An extensible library of quantum computing algorithms',
    long_description=long_description,
    long_description_content_type="text/markdown",
    url='https://github.com/Qiskit/qiskit-aqua',
    author='Qiskit Aqua Development Team',
    author_email='qiskit@us.ibm.com',
    license='Apache-2.0',
    classifiers=(
        "Environment :: Console",
        "License :: OSI Approved :: Apache Software License",
        "Intended Audience :: Developers",
        "Intended Audience :: Science/Research",
        "Operating System :: Microsoft :: Windows",
        "Operating System :: MacOS",
        "Operating System :: POSIX :: Linux",
        "Programming Language :: Python :: 3 :: Only",
        "Programming Language :: Python :: 3.5",
        "Programming Language :: Python :: 3.6",
        "Programming Language :: Python :: 3.7",
        "Programming Language :: Python :: 3.8",
        "Topic :: Scientific/Engineering"
    ),
    keywords='qiskit sdk quantum aqua',
    packages=setuptools.find_namespace_packages(exclude=['test*']),
    install_requires=requirements,
    include_package_data=True,
    python_requires=">=3.5",
    extras_require={
        'torch': ["torch; sys_platform == 'linux' or (python_version < '3.8' and sys_platform != 'win32')"],
        'cplex': ["cplex; python_version >= '3.6' and python_version < '3.8'"],
<<<<<<< HEAD
        'cvx': ['cvxpy>1.0.0,<1.1.0'],
=======
        'cvx': ['cvxpy>1.0.0,!=1.1.0,!=1.1.1,!=1.1.2'],
        'pyscf': ["pyscf; sys_platform != 'win32'"],
>>>>>>> 7735260c
    },
    zip_safe=False
)<|MERGE_RESOLUTION|>--- conflicted
+++ resolved
@@ -86,12 +86,8 @@
     extras_require={
         'torch': ["torch; sys_platform == 'linux' or (python_version < '3.8' and sys_platform != 'win32')"],
         'cplex': ["cplex; python_version >= '3.6' and python_version < '3.8'"],
-<<<<<<< HEAD
-        'cvx': ['cvxpy>1.0.0,<1.1.0'],
-=======
         'cvx': ['cvxpy>1.0.0,!=1.1.0,!=1.1.1,!=1.1.2'],
         'pyscf': ["pyscf; sys_platform != 'win32'"],
->>>>>>> 7735260c
     },
     zip_safe=False
 )