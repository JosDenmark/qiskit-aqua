--- conflicted
+++ resolved
@@ -66,13 +66,8 @@
         q_p.name = name
         self.assertEqual(q_p.name, name)
 
-<<<<<<< HEAD
-    def test_create_var_dict(self):
-        """test var_dict"""
-=======
     def test_var_dict(self):
         """test {binary,integer,continuous}_var_dict"""
->>>>>>> 3fafe1e8
         q_p = QuadraticProgram()
 
         c_count = 0
@@ -94,8 +89,6 @@
                 assert_equal(x, y)
                 assert_equal(x, z)
 
-<<<<<<< HEAD
-=======
         def assert_equal(x: Variable, y: Variable):
             self.assertEqual(x.name, y.name)
             self.assertEqual(x.lowerbound, y.lowerbound)
@@ -159,7 +152,6 @@
             self.assertEqual(q_p.get_num_binary_vars(), b_count)
             self.assertEqual(q_p.get_num_integer_vars(), i_count)
 
->>>>>>> 3fafe1e8
         def check_list(var_list, offset):
             verify_counts()
             for i, x in enumerate(var_list):
@@ -174,56 +166,6 @@
             self.assertEqual(x.upperbound, y.upperbound)
             self.assertEqual(x.vartype, y.vartype)
 
-<<<<<<< HEAD
-        d_0 = q_p.var_dict(name='a', formatter='_{}', keys=3)
-        c_count += 3
-        check_dict(d_0, 0)
-
-        d_1 = q_p.var_dict(name='b', keys=5, lowerbound=0, upperbound=1,
-                           vartype=VarType.BINARY)
-        b_count += 5
-        check_dict(d_1, len(d_0))
-
-        d_2 = q_p.var_dict(formatter='_{}', keys=7, lowerbound=-4, upperbound=10,
-                           vartype=VarType.INTEGER)
-        i_count += 7
-        check_dict(d_2, len(d_0) + len(d_1))
-
-        d_3 = q_p.var_dict(name='a', formatter='_{}', keys=3)
-        c_count += 3
-        check_dict(d_3, len(d_0) + len(d_1) + len(d_2))
-
-        d_4 = q_p.var_dict(name='c', keys=range(3))
-        c_count += 3
-        check_dict(d_4, len(d_0) + len(d_1) + len(d_2) + len(d_3))
-
-        d_5 = q_p.binary_var_list(name='d', keys=range(5))
-        b_count += 5
-        check_list(d_5, len(d_0) + len(d_1) + len(d_2) + len(d_3) + len(d_4))
-
-        with self.assertRaises(QiskitOptimizationError):
-            q_p.var_dict(name='c0')
-
-        with self.assertRaises(QiskitOptimizationError):
-            q_p.var_dict(name='c', keys=range(3))
-
-        with self.assertRaises(QiskitOptimizationError):
-            q_p = QuadraticProgram()
-            q_p.var_dict(formatter='{}{}')
-
-        with self.assertRaises(QiskitOptimizationError):
-            q_p = QuadraticProgram()
-            q_p.var_dict(keys=0)
-
-        with self.assertRaises(QiskitOptimizationError):
-            q_p = QuadraticProgram()
-            q_p.var_dict(name='a')
-            q_p.var_dict(name='a')
-
-        with self.assertRaises(QiskitOptimizationError):
-            q_p = QuadraticProgram()
-            q_p.var_dict(formatter='_{{}}')
-=======
         d_0 = q_p.continuous_var_list(name='a', formatter='_{}', keys=3)
         c_count += 3
         check_list(d_0, 0)
@@ -266,7 +208,6 @@
         with self.assertRaises(QiskitOptimizationError):
             q_p = QuadraticProgram()
             q_p.binary_var_list(formatter='_{{}}')
->>>>>>> 3fafe1e8
 
     def test_variables_handling(self):
         """ test add variables """
@@ -767,13 +708,13 @@
         x = mod.binary_var()
         y = mod.continuous_var()
         z = mod.integer_var()
-        mod.minimize(x + y + z + x * y + y * z + x * z)
-        mod.add_constraint(x + y == z)  # linear EQ
-        mod.add_constraint(x + y >= z)  # linear GE
-        mod.add_constraint(x + y <= z)  # linear LE
-        mod.add_constraint(x * y == z)  # quadratic EQ
-        mod.add_constraint(x * y >= z)  # quadratic GE
-        mod.add_constraint(x * y <= z)  # quadratic LE
+        mod.minimize(x+y+z + x*y + y*z + x*z)
+        mod.add_constraint(x+y == z)  # linear EQ
+        mod.add_constraint(x+y >= z)  # linear GE
+        mod.add_constraint(x+y <= z)  # linear LE
+        mod.add_constraint(x*y == z)  # quadratic EQ
+        mod.add_constraint(x*y >= z)  # quadratic GE
+        mod.add_constraint(x*y <= z)  # quadratic LE
         q_p = QuadraticProgram()
         q_p.from_docplex(mod)
         var_names = [v.name for v in q_p.variables]
